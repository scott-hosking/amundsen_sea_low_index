--- conflicted
+++ resolved
@@ -365,11 +365,7 @@
             self.asl_df.to_csv(f, index=False, header=None)
 
 
-<<<<<<< HEAD
     def import_from_csv(self, filename: Union[str, Path], header: int = 33, force: bool = False):
-=======
-    def import_from_csv(self, filename: Union[str, Path], header: int = 28, force: bool = False):
->>>>>>> 10851755
         """
         Import a csv file exported from the .export_df method, for example to plot data from a previous session.
 
@@ -396,7 +392,6 @@
                 )
         else:
             self.asl_df = pd.read_csv(filepath, header=header)
-<<<<<<< HEAD
 
         self.asl_df.rename(
             columns={'time (mo)': 'time',
@@ -407,8 +402,6 @@
                      'relative_central_pressure (hPA) [b]': 'RelCenPres',
                      },
             inplace=True)
-=======
->>>>>>> 10851755
 
 
     def plot_region_all(self, **kwargs):
