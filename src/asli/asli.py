--- conflicted
+++ resolved
@@ -387,17 +387,10 @@
             
             self.asl_df = pd.read_csv(
                 s3.open('{}/{}'.format(self.data_dir, filename), mode='rb'),
-<<<<<<< HEAD
                 header=header
                 )
         else:
             self.asl_df = pd.read_csv(filepath, header=header)
-=======
-                header=33
-                )
-        else:
-            self.asl_df = pd.read_csv(filepath, header=33)
->>>>>>> 71b941e3
 
 
     def plot_region_all(self, **kwargs):
